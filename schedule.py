import datetime
from buckets import Buckets
from student import Student
<<<<<<< HEAD

=======
import random
import classes
>>>>>>> 396d3a95

## Eventually, times will be replaced by variable names given by csv (not available yet)
#

# BReading = classes("BReading", ["8am", "9:15", "10:30"], 20)
# IReading = classes("IReading", ["8am", "9:15", "10:30"], 20)
# AReading = classes("AReading", ["8am", "9:15", "10:30"], 20)
# BMath = classes("BMath", ["9:15", "10:30", "1:00"], 20)
# IMath = classes("IMath", ["9:15", "10:30", "1:00"], 20)
# AMath = classes("AMath", ["9:15", "10:30", "1:00"], 20)
# BASL = classes("BASL", ["10:30", "1:00", "2:15"], 20)
# IASL = classes("IASL", ["10:30", "1:00", "2:15"], 20)
# AASL = classes("AASL", ["10:30", "1:00", "2:15"], 20)
# Presentations = classes("Presentations", ["1:00", "2:15", "3:30"], 20)
# Lunch = classes("Lunch", ["11:45"], 100000)
# Mentoring = classes("Mentoring", ["8am", "9:15am", "2:15"], 20)


def assignment(student: Student):
    ## English
    if student.english == "beginner":
        NAN=0
        ##choose one BReading time
        # class cannot be full
        ##time cannot be taken on the students schedule
    elif student.english == "intermediate":
        NAN = 1
        ##choose one IReading time
        # class cannot be full   I
        ##time cannot be taken on the students schedule
    elif student.english == "advanced":
        NAN = 0
        ##choose one AReading time
        # class cannot be full
        ##time cannot be taken on the students schedule

        ## Math
    if student.math == "beginner":
        NAN = 0
        ##choose one BMath time
        # class cannot be full
        ##time cannot be taken on the students schedule
    elif student.math == "intermediate":
        NAN = 1
        ##choose one IMath time
        # class cannot be full
        ##time cannot be taken on the students schedule
    elif student.math == "advanced":
        NAN = 2
        ##choose one AMath time
        # class cannot be full
        ##time cannot be taken on the students schedule

    ## ASL
    if student.ASL == "beginner":
        NAN = 0
        ##choose one BASL time
        # class cannot be full
        ##time cannot be taken on the students schedule
    elif student.ASL == "intermediate":
        NAN = 1
        ##choose one IASL time
        # class cannot be full
        ##time cannot be taken on the students schedule
    elif student.ASL == "advanced":
        NAN = 2
        ##choose one AASL time
        # class cannot be full
        ##time cannot be taken on the students schedule

    ##choose one presentation time
    ##choose one mentoring time
    
    ##all students will have lunch at 11:45


## Students need ONE CLASS from EACH SUBJECT<|MERGE_RESOLUTION|>--- conflicted
+++ resolved
@@ -1,12 +1,7 @@
 import datetime
 from buckets import Buckets
 from student import Student
-<<<<<<< HEAD
 
-=======
-import random
-import classes
->>>>>>> 396d3a95
 
 ## Eventually, times will be replaced by variable names given by csv (not available yet)
 #
@@ -29,58 +24,81 @@
     ## English
     if student.english == "beginner":
         NAN=0
+    if student.english == "beginner":
+        NAN=0
         ##choose one BReading time
         # class cannot be full
+        # class cannot be full
         ##time cannot be taken on the students schedule
+    elif student.english == "intermediate":
     elif student.english == "intermediate":
         NAN = 1
         ##choose one IReading time
         # class cannot be full   I
+        # class cannot be full   I
         ##time cannot be taken on the students schedule
     elif student.english == "advanced":
         NAN = 0
+    elif student.english == "advanced":
+        NAN = 0
         ##choose one AReading time
+        # class cannot be full
         # class cannot be full
         ##time cannot be taken on the students schedule
 
         ## Math
     if student.math == "beginner":
+    if student.math == "beginner":
         NAN = 0
         ##choose one BMath time
         # class cannot be full
+        # class cannot be full
         ##time cannot be taken on the students schedule
+    elif student.math == "intermediate":
     elif student.math == "intermediate":
         NAN = 1
         ##choose one IMath time
         # class cannot be full
+        # class cannot be full
         ##time cannot be taken on the students schedule
+    elif student.math == "advanced":
     elif student.math == "advanced":
         NAN = 2
         ##choose one AMath time
+        # class cannot be full
         # class cannot be full
         ##time cannot be taken on the students schedule
 
     ## ASL
     if student.ASL == "beginner":
+    if student.ASL == "beginner":
         NAN = 0
         ##choose one BASL time
         # class cannot be full
+        # class cannot be full
         ##time cannot be taken on the students schedule
+    elif student.ASL == "intermediate":
     elif student.ASL == "intermediate":
         NAN = 1
         ##choose one IASL time
         # class cannot be full
+        # class cannot be full
         ##time cannot be taken on the students schedule
+    elif student.ASL == "advanced":
     elif student.ASL == "advanced":
         NAN = 2
         ##choose one AASL time
+        # class cannot be full
         # class cannot be full
         ##time cannot be taken on the students schedule
 
     ##choose one presentation time
     ##choose one mentoring time
     
+    
     ##all students will have lunch at 11:45
 
 
+## Students need ONE CLASS from EACH SUBJECT
+
 ## Students need ONE CLASS from EACH SUBJECT